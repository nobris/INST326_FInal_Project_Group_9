--- conflicted
+++ resolved
@@ -13,6 +13,7 @@
 import random
 import time
 from datetime import timedelta 
+
 class Bookkeeper: 
     """ This class reads the Mint transactions.csv file for use in following 
         methods/functions.
@@ -226,12 +227,6 @@
             from most amount of money spent to least amount spent.
         """
         print("\nHere are your top 5 spending categories and the amounts you spend for each of them:\n")
-<<<<<<< HEAD
-        print(df_cat)
-        
-    def price_range(mint): # Tristan
-        """Shows a list of transaction based on a price range.
-=======
         if start_date == 0:
             start_date = self.earliest
             
@@ -245,7 +240,6 @@
     def search_transactions(self, desc, start_date = 0, end_date = 0): # Tristan
         """Displays transactions where the description matches what the user
         inputs in the argument -d.
->>>>>>> c4cca6f6
         
         Args: 
             desc (str): the word(s) to be searched for within the transactions
@@ -369,13 +363,9 @@
                        f"at ${itl['Amount'][j]:.2f}.")
                if i == 5 or i == itl.index.size - 1:
                    break        
-<<<<<<< HEAD
-
-=======
-       
-       
-       
->>>>>>> c4cca6f6
+       
+       
+       
 def parse_args(arglist): # Group
     """ This function will parse command-line arguments.
     
@@ -425,18 +415,6 @@
     print(Bookkeeper(args.mint_csv).suspicious_charges(args.start_date, args.end_date, args.account))
     
     print(Bookkeeper(args.mint_csv).spending_category_frequency(args.start_date, args.end_date))
-<<<<<<< HEAD
-    
-    #print(Bookkeeper(args.mint_csv).top_categories(args.amt, args.start_date, args.end_date).to_string(index = False))
-    # if args.desc != None:
-    #     try:
-    #         print(Bookkeeper(args.mint_csv).search_transactions(args.desc, args.start_date, args.end_date).to_string(index = False))
-    #     except:
-    #         print(Bookkeeper(args.mint_csv).search_transactions(args.desc, args.start_date, args.end_date))
-            
-    print(Bookkeeper(args.mint_csv).day_of_week_summary())
-    
-=======
     print(Bookkeeper(args.mint_csv).mint_plot(args.start_date, args.end_date))
     print(Bookkeeper(args.mint_csv).top_categories(args.amt, args.start_date, args.end_date).to_string(index = False))
     if args.desc != None:
@@ -445,5 +423,4 @@
         except:
             print(Bookkeeper(args.mint_csv).search_transactions(args.desc, args.start_date, args.end_date))
     print(Bookkeeper(args.mint_csv).day_of_week_summary()) 
->>>>>>> c4cca6f6
     print(Bookkeeper(args.mint_csv).compare_spendings())