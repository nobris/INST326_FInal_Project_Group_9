--- conflicted
+++ resolved
@@ -43,11 +43,7 @@
     return r.spending_category_frequency()
     
 def test_category_counts(test_spending_category_frequency):
-<<<<<<< HEAD
-    """Does spending_category_frequency return the correct category counts?
-=======
     """Does spending_category_frequency return the correct value for each category count/frequency?
->>>>>>> b8b71035
     """
     df = pd.read_csv("transactions.csv")
     assert test_spending_category_frequency.loc['Shopping', 'count'] == df['Category'].value_counts().Shopping
