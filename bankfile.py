"""Create financial summary information from transaction data in a file.
Read transactions, summarize spending over time, plot spending over time, 
identify suspicious transactions, offer financial advice based on spending,
optionally filter by date range.
"""
from argparse import ArgumentParser
import sys
import pandas as pd
import csv
import matplotlib
import calendar
import datetime
import random
import time
from datetime import timedelta 

class Bookkeeper: 
    """ This class reads the Mint transactions.csv file for use in following 
        methods/functions.
    
        It includes the following methods:
        suspicous_charges(): flags potentially suspicious charges
        financial_advice(): compares debt to income to offer financial advice
        
        spending_category_frequency(): displays frequency/count of spending by category
        mint_plot(): displays plot of spending each month over time.
        
    
    Attributes:  
        transactions (file): path to file containing user's financial details.
    """
    def __init__(self, transactions): 
        """ Opens the user's financial transaction file, creates and builds a dataframe from it. 
        
            It also converts the Date column in the transaction file into datetime format
        
        Args: 
            transactions (file): The dataframe is made up of of the following columns: 
                date, description, original description, amount, transaction type, 
                category, account name, labels (if any), and notes (if any).
                
        Returns:
            transactions (df): dataframe of the user's financial transactions
            earliest (str): earliest available date from the file
            latest (str): latest available date from the file
        """
        self.transactions = pd.read_csv(transactions)
        # drop empty columns from dataframe
        self.transactions = self.transactions.drop(["Labels", "Notes"], axis = 1)
        
        # change Date column to datetime format
        self.transactions["Date"] = pd.to_datetime(self.transactions["Date"])
        
        # earliest and most recent dates from the user's financial transactions
        self.earliest = str(min(self.transactions["Date"].dt.date))
        self.latest = str(max(self.transactions["Date"].dt.date))

    def suspicious_charges(self, start_date=0, end_date=0, account = None): # Walesia
        """ This method identifies unusual and potentially suspicious transactions.
            
            First, this method filters the df for transactions by the optional
            user specified date range and account name. After calculating the 
            25th and 75th percentiles, it then computes the upper and lower outer
            fences of charges using these formulas: 
            
            lower outer fence: Q1 - 3*IQ
            upper outer fence: Q3 + 3*IQ
            
            Unique debit charges falling outside of the range of either fence
            will be flagged as a suspicious transaction and returned to the user.
        
        Args: 
            mint (df): dataframe of the user's financial transactions
            start_date (str): optional start date in MM-DD-YYYY. Defaults to None.
            end_date (str): optional end date in MM-DD-YYYY. Defaults to None.
            account (str): user 'Account Name' to search. Defaults to None.
            
        Side Effects: 
            Prints a congratulatory message if the scan did not find any potentially 
            suspicious charges. If suspicious charges were found, prints a message
            indicating so.
            
        Returns:
            suspicious_charges (df): Series consisting of the suspicious charges, 
                sorted by date and then amount.
        """
        
        # if user does not specify an Account Name, choose one randomly from the file
        
        if start_date == 0:
            start_date = self.earliest
            
        if end_date == 0:
            end_date = self.latest
        
        if account is None:
            account = random.choice(list(self.transactions["Account Name"].unique()))
        
        # create date and account type filters
        account_filter = self.transactions["Account Name"] == account
        date_filter = (self.transactions["Date"] <= end_date) & (self.transactions["Date"] >= start_date)

        # apply filters, assign to new dataframe variable
        ad_filter = self.transactions[account_filter & date_filter]
        
        # define quartiles based on account charges
        q1 = ad_filter.quantile(q=0.25, axis=0, numeric_only=True, interpolation='linear')
        q3 = ad_filter.quantile(q=0.75, axis=0, numeric_only=True, interpolation='linear')
        # inner quartile range
        iqr = q3-q1

        # outlier formula for suspicious charges
        lower = (q1 - (3*iqr))
        upper = (q3 + (3*iqr))

        # filter for debit charges falling outside of outlier fences.
        suspicious_charges = ad_filter[(ad_filter["Amount"] < float(lower)) |
                                    (ad_filter["Amount"] > float(upper)) &
                                    (ad_filter["Transaction Type"] == "debit")]
        
        # Message to user that this method is running
        print("\n First, let's run a scan to identify suspicious charges... just a moment...\n")
        
        # Wait 5 seconds before next code block
        time.sleep(3)
        
        # no suspicious charges found
        if suspicious_charges.empty:
            print("Guess what? Great news! Our scan did not find any potentially unusual charges")
            print(f"for your {account} account between {start_date} and {end_date}.")
        
        # what to do if charges were found
        else:
            print(f"Uh oh! Our scan found these potentially suspicious charges for your {account}")
            print(f"account between {start_date} and {end_date}.")
            print("Check them out here: \n")
            
            # Return list of suspicous charges, dropping duplicate charges, 
            # since frequency would indicate user was likely aware and
            # authorized these purchases.
            return suspicious_charges.drop_duplicates(subset="Description", keep=False, inplace=False)
            
    def financial_advice(transactions, start_date = None, end_date = None): # Walesia
        """ For the user specified date range (if applied) this method will 
            calculate income vs spending and offer financial advice.
            
        Args: 
            mint (df): user transaction df
        
        Returns: 
            financial_advice (str): general advice statements about user spending. 
            
                If expenses > income, function provides
                some strategies to help save more money.
                
                If expenses < income, and difference is < $300,
                function congratulates the user, letting them 
                know what they could do with the extra money.
        """
    def spending_category_frequency(self, start_date=0, end_date=0): # Tyler
        """ This method creates a frequency table to display the frequency/count of each
        spending category throughout the user's transaction history
        
        Args: 
            transactions(df): the dataframe from which the category frequency table will 
            built off of
            start_date (str): optional start date in MM-DD-YYYY. Defaults to 0.
            end_date (str): optional end date in MM-DD-YYYY. Defaults to 0.
            
        Returns:
            category_frequency_table(df): dataframe that displays frequency/count of each
            spending category 
        """
        print("\n Now, we will provide a frequency table of spending categories you use the most.")
<<<<<<< HEAD
        df = self.transactions 
        category_frequency = pd.crosstab(index = df['Category'], columns = 'count').sort_values(['count'], ascending = False)
        print(category_frequency)
=======
        if start_date == 0:
            start_date = self.earliest
            
        if end_date == 0:
            end_date = self.latest

        date_filter = (self.transactions["Date"] <= end_date) & (self.transactions["Date"] >= start_date)
        
        df = self.transactions[date_filter]
         
        category_frequency = pd.crosstab(index = df['Category'], columns = 'count').sort_values(['count'], ascending = False).head(5)
        return category_frequency
>>>>>>> 2b4e54f0
        
    def mint_plot(mint): # Tyler
        """Creates a bar plot using MatLab that displays total spending in each 
        month to show spending over time
        
        Args: 
            mint(df): dataframe from which the plot will be created from, will use
            Date and Amount to create plot
            
        Returns:
            month_plot((unsure what datatype this would be)): bar plot that displays
            total spending in each month
        """
<<<<<<< HEAD
    def top_categories(self): # Tristan
        """Returns the top 5 categories the user spends their money on.
            
=======
    def top_categories(self, amt = 5, start_date = 0, end_date = 0): # Tristan
        """Returns the top 5 categories the user spends their money on and the
        amount related to the category.
        Args:
            amt (int): the argument for the top amount of categories the user
            would like to view.
            start_date (str): optional start date in MM-DD-YYYY. Defaults to 0.
            end_date (str): optional end date in MM-DD-YYYY. Defaults to 0.
        Side Effects:
            Prints a statement showing the user the data they are looking at in
            the terminal.
>>>>>>> 2b4e54f0
        Returns:
            list: A list of the top 5 categories the user spends their money on
            from most amount of money spent to least amount spent.
        """
        df = self.transactions
        df_cat = df[['Category', 'Amount']].groupby('Category').sum().sort_values('Amount', ascending=False).head(5)
        print("\nHere are your top 5 spending categories and the amounts you spend for each of them:\n")
        print(df_cat)
    def price_range(mint): # Tristan
        """Shows a list of transaction based on a price range.
        
        Args: 
<<<<<<< HEAD
            mint(df): the dataframe of mint transactions which will calculate
            based on values within.
            l_price (float): the lowest price included in the range.
            h_price (float): the highest price included in the range.
=======
            desc (str): the word(s) to be searched for within the transactions
            file
            start_date (str): optional start date in MM-DD-YYYY. Defaults to 0.
            end_date (str): optional end date in MM-DD-YYYY. Defaults to 0.
        Side Effects:
            Prints statements telling the user whether their search found
            results or not.
>>>>>>> 2b4e54f0
        Returns:
            A new dataframe sorted by date based on the price range the
            user input.
        """

    def day_of_week_summary(self): # Sophia       
        """Creates dataframe with summary values for the days of the week.
       
       Returns:
           summary_df(df): dataframe containing mean, median, minimum, maximum 
           amount and average amount of transactions used for the days of the week.
        Side effects:
           Writes to stdout. 
        """
        # adds day of the week to data frame
        df = self.transactions

        dow_list = []
        for i in df["Date"]:
            dow_list.append(i.strftime("%A"))
        df["Day of Week"] = pd.Series(dow_list)
        
        # creates summary data frame
        avg_transactions = []
        means = []
        medians = []
        mins = []
        maxs = []

        days_list = ["Monday","Tuesday","Wednesday","Thursday","Friday","Saturday","Sunday"]
        
        for i in days_list:
            #calculates average amount of transactions   
            avg_transactions.append(round(df[df["Day of Week"]==i].groupby("Date")["Date"].count().mean(),2))

            #calculates mean amount spent
            means.append(round(df[df["Day of Week"]==i].groupby("Date")["Amount"].sum().mean(),2))
            
            #calculates median amount spent
            medians.append(round(df[df["Day of Week"]==i].groupby("Date")["Amount"].sum().median(),2))
            
            #finds minimum amount spent
            mins.append(round(df[df["Day of Week"]==i].groupby("Date")["Amount"].sum().min(),2))
            
            #finds maximum amount spent
            maxs.append(round(df[df["Day of Week"]==i].groupby("Date")["Amount"].sum().max(),2))
        # creates series for each summary value
        s2 = pd.Series(avg_transactions, index = days_list, name = "Avg Transactions")
        s3 = pd.Series(means, index = days_list, name = "Mean")
        s4 = pd.Series(medians, index = days_list, name = "Median")
        s5 = pd.Series(mins, index = days_list, name = "Minimum")
        s6 = pd.Series(maxs, index = days_list, name = "Maximum")
        # concatenates the series
        summary_df = pd.concat([s2,s3,s4,s5,s6], axis = 1)
        print("\nHere is your summary information for the days of the week:")
        return summary_df
    
    def compare_spendings(self): # Sophia
       """Compares spendings between most recent weeks, months, and years
      
       Side effects:
           Writes to stdout.      
       """
       df = self.transactions
       
       week_list = []
       for i in df["Date"]:
           week_list.append((i - timedelta(i.isocalendar()[2] - 1)).date())
       df["Week"] = pd.Series(week_list)
       
       df["Month"] = df["Date"].dt.strftime("%Y-%m")
       
       df["Year"] = df["Date"].dt.strftime("%Y")

       wk = df.groupby("Week")["Amount"].sum().to_frame()
       mth = df.groupby("Month")["Amount"].sum().to_frame()
       yr = df.groupby("Year")["Amount"].sum().to_frame()
       
       wk["Change"] = wk["Amount"].pct_change()
       mth["Change"] = mth["Amount"].pct_change()
       yr["Change"] = yr["Amount"].pct_change()
       
       for itl in [wk, mth, yr]:
           i = 0
           print(f"\nHere are how your {itl.index.name.lower()}ly spendings compare:")
           for j in reversed(itl.index):
               i += 1
               if itl['Change'][j] > 0:
                   print(
                       f"Your spendings for the {itl.index.name.lower()} of {j} is " 
                       f"{itl['Change'][j] * 100:.2f}% higher than the " 
                       f"{itl.index.name.lower()} of {itl.index[-i-1]} from " 
                       f"${itl['Amount'][-i-1]:.2f} to ${itl['Amount'][j]:.2f}.")
               elif itl['Change'][j] < 0:
                   print(
                       f"Your spendings for the {itl.index.name.lower()} of {j} is "
                       f"{abs(itl['Change'][j]) * 100:.2f}% lower than "
                       f"the {itl.index.name.lower()} of {itl.index[-i-1]} from "
                       f"${itl['Amount'][-i-1]:.2f} to ${itl['Amount'][j]:.2f}.")
               else:
                   print(
                       f"Your spendings for the {itl.index.name.lower()} of {j} is "
                       f"the same as the {itl.index.name.lower()} of {itl.index[-i-1]} " 
                       f"at ${itl['Amount'][j]:.2f}.")
               if i == 5 or i == itl.index.size - 1:
                   break        
       
       
       
       
def parse_args(arglist): # Group
    """ This function will parse command-line arguments.
    
        Optional arguments for filtering: *Subject to change
    
        - start_date (str or None): the earliest date to include in the methods; 
        If omitted, date will start as far back as possible.
          
        - end_date (str or None): the latest date to include in the methods;
        If omitted, the end date will end as recent as possible.
            
        - account (str or None): (discover, choice checking, investor checking, online savings, etc.)
        If omitted, defaults to include all accounts.
        
        - category (str or None): (resturants, credit card payment, pharmacy, gym, grocery, etc.)
        If omitted, defaults to include all available categories 
                
    Args:
        arglist (list of str): arguments from the command line.
    
    Returns:
        namespace: the parsed arguments, as a namespace.
    """
    parser = ArgumentParser()
    
    parser.add_argument("mint_csv", help ="CSV containing mint transaction data") 
    parser.add_argument("-s", "--start_date", type = str, default = 0,
                        help ="str specifying the start date range; MM-DD-YYYY format")
    parser.add_argument("-e", "--end_date", type = str, default = 0,
                        help ="str specifying the end date range; MM-DD-YYYY format")
    parser.add_argument("-a", "--account", type = str, default = None,
                        help ="str specifying the financial account")

    return parser.parse_args(arglist)

if __name__ == "__main__":
    """ Statement executes code when file is run from cmd line. 
    """
    args = parse_args(sys.argv[1:])
    
    print("\n **Thank you for using Team 9's 'Smart Money' Analyzer for your Mint data!**")
    # Instantiate the class
    print(Bookkeeper(args.mint_csv).suspicious_charges(args.start_date, args.end_date, args.account))
<<<<<<< HEAD
    print("\n")
    print(Bookkeeper(args.mint_csv).spending_category_frequency())
    print(Bookkeeper(args.mint_csv).top_categories())
    print(Bookkeeper(args.mint_csv).day_of_week_summary())
    print(Bookkeeper(args.mint_csv).compare_spendings())
=======
    print(Bookkeeper(args.mint_csv).spending_category_frequency(args.start_date, args.end_date))
    print(Bookkeeper(args.mint_csv).top_categories(args.amt, args.start_date, args.end_date).to_string(index = False))
    if args.desc != None:
        try:
            print(Bookkeeper(args.mint_csv).search_transactions(args.desc, args.start_date, args.end_date).to_string(index = False))
        except:
            print(Bookkeeper(args.mint_csv).search_transactions(args.desc, args.start_date, args.end_date))
    print(Bookkeeper(args.mint_csv).day_of_week_summary())
>>>>>>> 2b4e54f0
<|MERGE_RESOLUTION|>--- conflicted
+++ resolved
@@ -172,11 +172,6 @@
             spending category 
         """
         print("\n Now, we will provide a frequency table of spending categories you use the most.")
-<<<<<<< HEAD
-        df = self.transactions 
-        category_frequency = pd.crosstab(index = df['Category'], columns = 'count').sort_values(['count'], ascending = False)
-        print(category_frequency)
-=======
         if start_date == 0:
             start_date = self.earliest
             
@@ -189,7 +184,6 @@
          
         category_frequency = pd.crosstab(index = df['Category'], columns = 'count').sort_values(['count'], ascending = False).head(5)
         return category_frequency
->>>>>>> 2b4e54f0
         
     def mint_plot(mint): # Tyler
         """Creates a bar plot using MatLab that displays total spending in each 
@@ -203,11 +197,6 @@
             month_plot((unsure what datatype this would be)): bar plot that displays
             total spending in each month
         """
-<<<<<<< HEAD
-    def top_categories(self): # Tristan
-        """Returns the top 5 categories the user spends their money on.
-            
-=======
     def top_categories(self, amt = 5, start_date = 0, end_date = 0): # Tristan
         """Returns the top 5 categories the user spends their money on and the
         amount related to the category.
@@ -219,7 +208,6 @@
         Side Effects:
             Prints a statement showing the user the data they are looking at in
             the terminal.
->>>>>>> 2b4e54f0
         Returns:
             list: A list of the top 5 categories the user spends their money on
             from most amount of money spent to least amount spent.
@@ -232,12 +220,6 @@
         """Shows a list of transaction based on a price range.
         
         Args: 
-<<<<<<< HEAD
-            mint(df): the dataframe of mint transactions which will calculate
-            based on values within.
-            l_price (float): the lowest price included in the range.
-            h_price (float): the highest price included in the range.
-=======
             desc (str): the word(s) to be searched for within the transactions
             file
             start_date (str): optional start date in MM-DD-YYYY. Defaults to 0.
@@ -245,7 +227,6 @@
         Side Effects:
             Prints statements telling the user whether their search found
             results or not.
->>>>>>> 2b4e54f0
         Returns:
             A new dataframe sorted by date based on the price range the
             user input.
@@ -399,13 +380,6 @@
     print("\n **Thank you for using Team 9's 'Smart Money' Analyzer for your Mint data!**")
     # Instantiate the class
     print(Bookkeeper(args.mint_csv).suspicious_charges(args.start_date, args.end_date, args.account))
-<<<<<<< HEAD
-    print("\n")
-    print(Bookkeeper(args.mint_csv).spending_category_frequency())
-    print(Bookkeeper(args.mint_csv).top_categories())
-    print(Bookkeeper(args.mint_csv).day_of_week_summary())
-    print(Bookkeeper(args.mint_csv).compare_spendings())
-=======
     print(Bookkeeper(args.mint_csv).spending_category_frequency(args.start_date, args.end_date))
     print(Bookkeeper(args.mint_csv).top_categories(args.amt, args.start_date, args.end_date).to_string(index = False))
     if args.desc != None:
@@ -414,4 +388,4 @@
         except:
             print(Bookkeeper(args.mint_csv).search_transactions(args.desc, args.start_date, args.end_date))
     print(Bookkeeper(args.mint_csv).day_of_week_summary())
->>>>>>> 2b4e54f0
+    print(Bookkeeper(args.mint_csv).compare_spendings())