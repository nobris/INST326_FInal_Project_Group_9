"""Create financial summary information from transaction data in a file.
Read transactions, summarize spending over time, plot spending over time, 
identify suspicious transactions, offer financial advice based on spending,
optionally filter by date range.
"""
from argparse import ArgumentParser
import sys
import pandas as pd
import csv
from matplotlib import pyplot as plt
import calendar
import datetime
import random
import time
from datetime import timedelta 

class Bookkeeper: 
    """ This class reads the Mint transactions.csv file for use in following 
        methods/functions.
    
        It includes the following methods:
        suspicous_charges(): flags potentially suspicious charges
        financial_advice(): compares debt to income to offer financial advice
        
        spending_category_frequency(): displays frequency/count of spending by category
        mint_plot(): displays plot of spending each month over time.
        
    
    Attributes:  
        transactions (file): path to file containing user's financial details.
    """
    def __init__(self, transactions): 
        """ Opens the user's financial transaction file, creates and builds a dataframe from it. 
        
            It also converts the Date column in the transaction file into datetime format
        
        Args: 
            transactions (file): The dataframe is made up of of the following columns: 
                date, description, original description, amount, transaction type, 
                category, account name, labels (if any), and notes (if any).
                
        Returns:
            transactions (df): dataframe of the user's financial transactions
            earliest (str): earliest available date from the file
            latest (str): latest available date from the file
        """
        self.transactions = pd.read_csv(transactions)
        # drop empty columns from dataframe
        self.transactions = self.transactions.drop(["Labels", "Notes"], axis = 1)
        
        # change Date column to datetime format
        self.transactions["Date"] = pd.to_datetime(self.transactions["Date"])
        
        # earliest and most recent dates from the user's financial transactions
        self.earliest = str(min(self.transactions["Date"].dt.date))
        self.latest = str(max(self.transactions["Date"].dt.date))
    def suspicious_charges(self, start_date=0, end_date=0, account = None): # Walesia
        """ This method identifies unusual and potentially suspicious transactions.
            
            First, this method filters the df for transactions by the optional
            user specified date range and account name. After calculating the 
            25th and 75th percentiles, it then computes the upper and lower outer
            fences of charges using these formulas: 
            
            lower outer fence: Q1 - 3*IQ
            upper outer fence: Q3 + 3*IQ
            
            Unique debit charges falling outside of the range of either fence
            will be flagged as a suspicious transaction and returned to the user.
        
        Args: 
            mint (df): dataframe of the user's financial transactions
            start_date (str): optional start date in MM-DD-YYYY. Defaults to None.
            end_date (str): optional end date in MM-DD-YYYY. Defaults to None.
            account (str): user 'Account Name' to search. Defaults to None.
            
        Side Effects: 
            Prints a congratulatory message if the scan did not find any potentially 
            suspicious charges. If suspicious charges were found, prints a message
            indicating so.
            
        Returns:
            suspicious_charges (df): Series consisting of the suspicious charges, 
                sorted by date and then amount.
        """
        
        # if user does not specify an Account Name, choose one randomly from the file
        
        if start_date == 0:
            start_date = self.earliest
            
        if end_date == 0:
            end_date = self.latest
        
        if account is None:
            account = random.choice(list(self.transactions["Account Name"].unique()))
        
        # create date and account type filters
        account_filter = self.transactions["Account Name"] == account
        date_filter = (self.transactions["Date"] <= end_date) & (self.transactions["Date"] >= start_date)
        # apply filters, assign to new dataframe variable
        ad_filter = self.transactions[account_filter & date_filter]
        
        # define quartiles based on account charges
        q1 = ad_filter.quantile(q=0.25, axis=0, numeric_only=True, interpolation='linear')
        q3 = ad_filter.quantile(q=0.75, axis=0, numeric_only=True, interpolation='linear')
        # inner quartile range
        iqr = q3-q1
        # outlier formula for suspicious charges
        lower = (q1 - (3*iqr))
        upper = (q3 + (3*iqr))
        # filter for debit charges falling outside of outlier fences.
        suspicious_charges = ad_filter[(ad_filter["Amount"] < float(lower)) |
                                    (ad_filter["Amount"] > float(upper)) &
                                    (ad_filter["Transaction Type"] == "debit")]
        
        # Message to user that this method is running
        print("\n First, let's run a scan to identify suspicious charges... just a moment...\n")
        
        # Wait 5 seconds before next code block
        time.sleep(3)
        
        # no suspicious charges found
        if suspicious_charges.empty:
            return f"Guess what? Great news! Our scan did not find any potentially unusual charges for your {account} account between {start_date} and {end_date}."
        
        # what to do if charges were found
        else:
            print(f"Uh oh! Our scan found these potentially suspicious charges for your {account}")
            print(f"account between {start_date} and {end_date}.")
            print("Check them out here: \n")
            
            # Return list of suspicous charges, dropping duplicate charges, 
            # since frequency would indicate user was likely aware and
            # authorized these purchases.
            return suspicious_charges.drop_duplicates(subset="Description", keep=False, inplace=False)
            
    def financial_advice(transactions, start_date = None, end_date = None): # Walesia
        """ For the user specified date range (if applied) this method will 
            calculate income vs spending and offer financial advice.
            
        Args: 
            mint (df): user transaction df
        
        Returns: 
            financial_advice (str): general advice statements about user spending. 
            
                If expenses > income, function provides
                some strategies to help save more money.
                
                If expenses < income, and difference is < $300,
                function congratulates the user, letting them 
                know what they could do with the extra money.
        """
    def spending_category_frequency(self, start_date=0, end_date=0): # Tyler
        """ This method creates a frequency table to display the frequency/count of each
        spending category throughout the user's transaction history
        
        Args: 
            transactions(df): the dataframe from which the category frequency table will 
            built off of
            start_date (str): optional start date in MM-DD-YYYY. Defaults to 0.
            end_date (str): optional end date in MM-DD-YYYY. Defaults to 0.
        Side effects:
           Writes to stdout. 
        Returns:
            category_frequency_table(df): dataframe that displays frequency/count of each
            spending category 
        """
        print("\n Now, we will provide a frequency table of spending categories you use the most.")
        if start_date == 0:
            start_date = self.earliest

        if end_date == 0:
            end_date = self.latest

        date_filter = (self.transactions["Date"] <= end_date) & (self.transactions["Date"] >= start_date)

        df = self.transactions[date_filter]

        category_frequency = pd.crosstab(index = df['Category'], columns = 'count').sort_values(['count'], ascending = False).head(5)
        return category_frequency

    def mint_plot(self,start_date=0,end_date=0): # Tyler
        """Creates a bar plot using MatLab that displays total spending in each 
        month to show spending over time, from lowest spending to highest spending
        
        Args: 
            transactions(df): the dataframe from which the category frequency table will 
            built off of
            start_date (str): optional start date in MM-DD-YYYY. Defaults to 0.
            end_date (str): optional end date in MM-DD-YYYY. Defaults to 0.
        Side effects:
           Writes to stdout. 
        Returns:
            month_plot: bar plot that displays
            total spending in each month
        """
        print("\n Here is a bar plot showing the months you have spent the most money,ranging from the smallest amount to largest amount.")
        df = self.transactions
        if start_date == 0:
            start_date = self.earliest
            
        if end_date == 0:
            end_date = self.latest
        date_filter = (df["Date"] <= end_date) & (df["Date"] >= start_date)
        df = self.transactions[date_filter]
        month_plot = df.groupby(df['Date'].dt.strftime('%B %Y'))['Amount'].sum().sort_values()
        month_plot.plot.bar(x = 'Date', y = 'Amount')
        plt.title("Amount Spent Per Month")
        plt.ylabel("Amount Spent in $")
        plt.show()
        return month_plot.plot.bar
    def top_categories(self, amt = 5, start_date = 0, end_date = 0): # Tristan
        """Returns the top 5 categories the user spends their money on and the
        amount related to the category.
        Args:
            amt (int): the argument for the top amount of categories the user
            would like to view.
            start_date (str): optional start date in MM-DD-YYYY. Defaults to 0.
            end_date (str): optional end date in MM-DD-YYYY. Defaults to 0.
        Side Effects:
            Prints a statement showing the user the data they are looking at in
            the terminal.
        Returns:
            dataframe: A datafrane of the top 5 categories the user spends their money on
            from most amount of money spent to least amount spent.
        """
        print("\nHere are your top 5 spending categories and the amounts you spend for each of them:\n")
        if start_date == 0:
            start_date = self.earliest
            
        if end_date == 0:
            end_date = self.latest
        date_filter = (self.transactions["Date"] <= end_date) & (self.transactions["Date"] >= start_date)
        
        df = self.transactions[date_filter]
        df_cat = df[['Category', 'Amount']].groupby('Category', as_index = False).sum().sort_values('Amount', ascending=False).head(amt)
        return df_cat
    def search_transactions(self, desc, start_date = 0, end_date = 0): # Tristan
        """Displays transactions where the description matches what the user
        inputs in the argument -d.
        
        Args: 
            desc (str): the word(s) to be searched for within the transactions
            file
            start_date (str): optional start date in MM-DD-YYYY. Defaults to 0.
            end_date (str): optional end date in MM-DD-YYYY. Defaults to 0.
        Side Effects:
            Prints statements telling the user whether their search found
            results or not.
        Returns:
            A list of rows containing transactions that match a description
            based on what the user input in their arguments.
        """
        if start_date == 0:
            start_date = self.earliest
            
        if end_date == 0:
            end_date = self.latest
        date_filter = (self.transactions["Date"] <= end_date) & (self.transactions["Date"] >= start_date)
        df = self.transactions[date_filter]
        lower_df = df["Description"].str.lower()
        search = df[lower_df.str.contains(desc.lower())]
        if search.empty:
            return("\nYour search resulted in zero matches!")
        else:
            print("\n Here are transactions where descriptions matched what you searched for:\n")
            return search
    def day_of_week_summary(self, start_date = 0, end_date = 0): # Sophia       
        """Creates dataframe with summary values for the days of the week.
        
       Args:
            start_date (str): optional start date in MM-DD-YYYY. Defaults to 0.
            end_date (str): optional end date in MM-DD-YYYY. Defaults to 0.   
        Side effects:
            Writes to stdout.    
       Returns:
           summary_df(df): dataframe containing mean, median, minimum, maximum 
           amount and average amount of transactions used for the days of the week.
        """
        df = self.transactions       
        if start_date == 0:
            start_date = self.earliest            
        if end_date == 0:
            end_date = self.latest
        date_filter = (self.transactions["Date"] <= end_date) & (self.transactions["Date"] >= start_date)
        df = self.transactions[date_filter]
                   
        dow_list = []
        for i in df["Date"]:
            dow_list.append(i.strftime("%A"))
        df["Day of Week"] = pd.Series(dow_list)
        
        avg_transactions = []
        means = []
        medians = []
        mins = []
        maxs = []
        days_list = ["Monday","Tuesday","Wednesday","Thursday","Friday","Saturday","Sunday"]
        
        for i in days_list:
            avg_transactions.append(round(df[df["Day of Week"]==i].groupby("Date")["Date"].count().mean(),2))
            means.append(round(df[df["Day of Week"]==i].groupby("Date")["Amount"].sum().mean(),2))
            medians.append(round(df[df["Day of Week"]==i].groupby("Date")["Amount"].sum().median(),2))
            mins.append(round(df[df["Day of Week"]==i].groupby("Date")["Amount"].sum().min(),2))
            maxs.append(round(df[df["Day of Week"]==i].groupby("Date")["Amount"].sum().max(),2))

        s2 = pd.Series(avg_transactions, index = days_list, name = "Avg Transactions")
        s3 = pd.Series(means, index = days_list, name = "Mean")
        s4 = pd.Series(medians, index = days_list, name = "Median")
        s5 = pd.Series(mins, index = days_list, name = "Minimum")
        s6 = pd.Series(maxs, index = days_list, name = "Maximum")

        summary_df = pd.concat([s2,s3,s4,s5,s6], axis = 1)
        print("\nHere is your summary information for the days of the week:")
        return summary_df
    
    def compare_spendings(self, start_date = 0, end_date = 0): # Sophia
       """Compares spendings between most recent weeks, months, and years
       
       Args:
           start_date (str): optional start date in MM-DD-YYYY. Defaults to 0.
           end_date (str): optional end date in MM-DD-YYYY. Defaults to 0. 
       Returns:
           Empty str.     
       Side effects:
           Prints comparison statements.      
       """
       df = self.transactions       
       if start_date == 0:
           start_date = self.earliest            
       if end_date == 0:
           end_date = self.latest
       date_filter = (self.transactions["Date"] <= end_date) & (self.transactions["Date"] >= start_date)
       df = self.transactions[date_filter]
       
       week_list = []
       for i in df["Date"]:
           week_list.append((i - timedelta(i.isocalendar()[2] - 1)).date())
       df["Week"] = pd.Series(week_list)
       
       df["Month"] = df["Date"].dt.strftime("%Y-%m")
       
       df["Year"] = df["Date"].dt.strftime("%Y")
       wk = df.groupby("Week")["Amount"].sum().to_frame()
       mth = df.groupby("Month")["Amount"].sum().to_frame()
       yr = df.groupby("Year")["Amount"].sum().to_frame()
       
       wk["Change"] = wk["Amount"].pct_change()
       mth["Change"] = mth["Amount"].pct_change()
       yr["Change"] = yr["Amount"].pct_change()
       
       for itl in [wk, mth, yr]:
           i = 0
           print(f"\nHere are how your {itl.index.name.lower()}ly spendings compare:")
           for j in reversed(itl.index):
               i += 1
               if itl['Change'][j] > 0:
                   print(
                       f"Your spendings for the {itl.index.name.lower()} of {j} is " 
                       f"{itl['Change'][j] * 100:.2f}% higher than the " 
                       f"{itl.index.name.lower()} of {itl.index[-i-1]} from " 
                       f"${itl['Amount'][-i-1]:.2f} to ${itl['Amount'][j]:.2f}.")
               elif itl['Change'][j] < 0:
                   print(
                       f"Your spendings for the {itl.index.name.lower()} of {j} is "
                       f"{abs(itl['Change'][j]) * 100:.2f}% lower than "
                       f"the {itl.index.name.lower()} of {itl.index[-i-1]} from "
                       f"${itl['Amount'][-i-1]:.2f} to ${itl['Amount'][j]:.2f}.")
               else:
                   print(
                       f"Your spendings for the {itl.index.name.lower()} of {j} is "
                       f"the same as the {itl.index.name.lower()} of {itl.index[-i-1]} " 
                       f"at ${itl['Amount'][j]:.2f}.")
               if i == 5 or i == itl.index.size - 1:
                   break  
       return " "            
       
       
def parse_args(arglist): # Group
    """ This function will parse command-line arguments.
    
        Optional arguments for filtering: *Subject to change
    
        - start_date (str or None): the earliest date to include in the methods; 
        If omitted, date will start as far back as possible.
          
        - end_date (str or None): the latest date to include in the methods;
        If omitted, the end date will end as recent as possible.
            
        - account (str or None): (discover, choice checking, investor checking, online savings, etc.)
        If omitted, defaults to include all accounts.
        
        - category (str or None): (resturants, credit card payment, pharmacy, gym, grocery, etc.)
        If omitted, defaults to include all available categories 
                
    Args:
        arglist (list of str): arguments from the command line.
    
    Returns:
        namespace: the parsed arguments, as a namespace.
    """
    parser = ArgumentParser()
    
    parser.add_argument("mint_csv", help ="CSV containing mint transaction data") 
    parser.add_argument("-s", "--start_date", type = str, default = 0,
                        help ="str specifying the start date range; MM-DD-YYYY format")
    parser.add_argument("-e", "--end_date", type = str, default = 0,
                        help ="str specifying the end date range; MM-DD-YYYY format")
    parser.add_argument("-a", "--account", type = str, default = None,
                        help ="str specifying the financial account")
    parser.add_argument("-c", "--amt", type = int, default = 5,
                        help ="int amount for top categories")
    parser.add_argument("-d", "--desc", type = str,
                        help ="str specifying description search")
    return parser.parse_args(arglist)
if __name__ == "__main__":
    """ Statement executes code when file is run from cmd line. 
    """
    args = parse_args(sys.argv[1:])
    
    print("\n **Thank you for using Team 9's 'Smart Money' Analyzer for your Mint data!**")
    
    # Instantiate the class
    
    print(Bookkeeper(args.mint_csv).suspicious_charges(args.start_date, args.end_date, args.account))
    
    """ print(Bookkeeper(args.mint_csv).spending_category_frequency(args.start_date, args.end_date))
    print(Bookkeeper(args.mint_csv).mint_plot(args.start_date, args.end_date))
    print(Bookkeeper(args.mint_csv).top_categories(args.amt, args.start_date, args.end_date).to_string(index = False))
    if args.desc != None:
        try:
            print(Bookkeeper(args.mint_csv).search_transactions(args.desc, args.start_date, args.end_date).to_string(index = False))
        except:
            print(Bookkeeper(args.mint_csv).search_transactions(args.desc, args.start_date, args.end_date))
<<<<<<< HEAD
    print(Bookkeeper(args.mint_csv).day_of_week_summary()) 
    print(Bookkeeper(args.mint_csv).compare_spendings()) """
=======
    print(Bookkeeper(args.mint_csv).day_of_week_summary(args.start_date, args.end_date)) 
    print(Bookkeeper(args.mint_csv).compare_spendings(args.start_date, args.end_date))
>>>>>>> 66125e9a
<|MERGE_RESOLUTION|>--- conflicted
+++ resolved
@@ -54,6 +54,7 @@
         # earliest and most recent dates from the user's financial transactions
         self.earliest = str(min(self.transactions["Date"].dt.date))
         self.latest = str(max(self.transactions["Date"].dt.date))
+        
     def suspicious_charges(self, start_date=0, end_date=0, account = None): # Walesia
         """ This method identifies unusual and potentially suspicious transactions.
             
@@ -69,7 +70,6 @@
             will be flagged as a suspicious transaction and returned to the user.
         
         Args: 
-            mint (df): dataframe of the user's financial transactions
             start_date (str): optional start date in MM-DD-YYYY. Defaults to None.
             end_date (str): optional end date in MM-DD-YYYY. Defaults to None.
             account (str): user 'Account Name' to search. Defaults to None.
@@ -77,81 +77,192 @@
         Side Effects: 
             Prints a congratulatory message if the scan did not find any potentially 
             suspicious charges. If suspicious charges were found, prints a message
-            indicating so.
-            
-        Returns:
-            suspicious_charges (df): Series consisting of the suspicious charges, 
-                sorted by date and then amount.
-        """
-        
-        # if user does not specify an Account Name, choose one randomly from the file
-        
-        if start_date == 0:
-            start_date = self.earliest
-            
-        if end_date == 0:
-            end_date = self.latest
-        
-        if account is None:
-            account = random.choice(list(self.transactions["Account Name"].unique()))
-        
-        # create date and account type filters
-        account_filter = self.transactions["Account Name"] == account
-        date_filter = (self.transactions["Date"] <= end_date) & (self.transactions["Date"] >= start_date)
-        # apply filters, assign to new dataframe variable
-        ad_filter = self.transactions[account_filter & date_filter]
-        
-        # define quartiles based on account charges
-        q1 = ad_filter.quantile(q=0.25, axis=0, numeric_only=True, interpolation='linear')
-        q3 = ad_filter.quantile(q=0.75, axis=0, numeric_only=True, interpolation='linear')
-        # inner quartile range
-        iqr = q3-q1
-        # outlier formula for suspicious charges
-        lower = (q1 - (3*iqr))
-        upper = (q3 + (3*iqr))
-        # filter for debit charges falling outside of outlier fences.
-        suspicious_charges = ad_filter[(ad_filter["Amount"] < float(lower)) |
-                                    (ad_filter["Amount"] > float(upper)) &
-                                    (ad_filter["Transaction Type"] == "debit")]
-        
+            indicating so, and a list of any suspicious charges for the accounts.
+            
+        """
         # Message to user that this method is running
         print("\n First, let's run a scan to identify suspicious charges... just a moment...\n")
         
-        # Wait 5 seconds before next code block
-        time.sleep(3)
-        
-        # no suspicious charges found
-        if suspicious_charges.empty:
-            return f"Guess what? Great news! Our scan did not find any potentially unusual charges for your {account} account between {start_date} and {end_date}."
-        
-        # what to do if charges were found
-        else:
-            print(f"Uh oh! Our scan found these potentially suspicious charges for your {account}")
-            print(f"account between {start_date} and {end_date}.")
-            print("Check them out here: \n")
-            
-            # Return list of suspicous charges, dropping duplicate charges, 
-            # since frequency would indicate user was likely aware and
-            # authorized these purchases.
-            return suspicious_charges.drop_duplicates(subset="Description", keep=False, inplace=False)
-            
-    def financial_advice(transactions, start_date = None, end_date = None): # Walesia
+        # Wait 2 seconds before next code block
+        time.sleep(2)
+        
+        # if start date and end date aren't specified, scan all the data
+        if start_date == 0:
+            start_date = self.earliest
+            
+        if end_date == 0:
+            end_date = self.latest
+        
+        # if user does not specify an Account Name, go through all of them
+        if account is None:
+            accounts = list(self.transactions["Account Name"].unique())
+        
+            for x in accounts: 
+                
+                # create date and account type filters
+                account_filter = self.transactions["Account Name"] == x
+                date_filter = (self.transactions["Date"] <= end_date) & (self.transactions["Date"] >= start_date)
+                # apply filters, assign to new dataframe variable
+                ad_filter = self.transactions[account_filter & date_filter]
+                
+                # define quartiles based on account charges
+                q1 = ad_filter.quantile(q=0.25, axis=0, numeric_only=True, interpolation='linear')
+                q3 = ad_filter.quantile(q=0.75, axis=0, numeric_only=True, interpolation='linear')
+                # inner quartile range
+                iqr = q3-q1
+                # outlier formula for suspicious charges
+                lower = (q1 - (3*iqr))
+                upper = (q3 + (3*iqr))
+                # filter for debit charges falling outside of outlier fences.
+                suspicious_charges = ad_filter[(ad_filter["Amount"] < float(lower)) |
+                                            (ad_filter["Amount"] > float(upper)) &
+                                            (ad_filter["Transaction Type"] == "debit")]
+                        
+                # if no suspicious charges were found
+                if suspicious_charges.empty:
+                    print(f"Our scan did not find any potentially unusual charges for your {x} account between {start_date} and {end_date}. \n")
+                    time.sleep(1)
+                
+                # what to do if charges were found
+                elif not suspicious_charges.empty:
+                    print(f"Our scan found these potentially suspicious charges for your {x}")
+                    print(f"account between {start_date} and {end_date}. Check them out below: \n")
+                    
+                    # Return list of suspicous charges, dropping duplicate charges, 
+                    # since frequency would indicate user was likely aware and
+                    # authorized these purchases.
+                    print(suspicious_charges.drop_duplicates(subset="Description", keep=False, inplace=False))
+                    print(" ")
+                    time.sleep(1)
+                        
+        # if the user does specify an account, use that one
+        elif account is not None:
+            user_account = account
+            
+            # create date and account type filters
+            account_filter = self.transactions["Account Name"] == user_account
+            date_filter = (self.transactions["Date"] <= end_date) & (self.transactions["Date"] >= start_date)
+            # apply filters, assign to new dataframe variable
+            ad_filter = self.transactions[account_filter & date_filter]
+            
+            # define quartiles based on account charges
+            q1 = ad_filter.quantile(q=0.25, axis=0, numeric_only=True, interpolation='linear')
+            q3 = ad_filter.quantile(q=0.75, axis=0, numeric_only=True, interpolation='linear')
+            # inner quartile range
+            iqr = q3-q1
+            # outlier formula for suspicious charges
+            lower = (q1 - (3*iqr))
+            upper = (q3 + (3*iqr))
+            
+            # filter for debit charges falling outside of outlier fences.
+            suspicious_charges = ad_filter[(ad_filter["Amount"] < float(lower)) |
+                                        (ad_filter["Amount"] > float(upper)) &
+                                        (ad_filter["Transaction Type"] == "debit")]
+                    
+            # if no suspicious charges were found
+            if suspicious_charges.empty:
+                print(f"Our scan did not find any potentially unusual charges for your {user_account}")
+                print(f"account between {start_date} and {end_date}. \n")
+                time.sleep(1)
+            
+            # what to do if charges were found
+            else:
+                print(f"Our scan found these potentially suspicious charges for your {user_account}")
+                print(f"account between {start_date} and {end_date}. Check them out below: \n")
+                
+                # Print list of suspicous charges, dropping duplicate charges, 
+                # since frequency would indicate user was likely aware and
+                # authorized these purchases.
+                print(suspicious_charges.drop_duplicates(subset="Description", keep=False, inplace=False))
+                time.sleep(1)
+        
+    def financial_advice(self, start_date = None, end_date = None): # Walesia
         """ For the user specified date range (if applied) this method will 
             calculate income vs spending and offer financial advice.
             
+            if expenses > income, function provides
+            some strategies to help save more money.
+            
+            if expenses = income, function provides
+            some strategies to start budgeting.
+            
+            if expenses < income, and difference is < $300,
+            function congratulates the user, letting them 
+            know what they could do with the extra money.
+            
         Args: 
-            mint (df): user transaction df
-        
-        Returns: 
-            financial_advice (str): general advice statements about user spending. 
-            
-                If expenses > income, function provides
-                some strategies to help save more money.
-                
-                If expenses < income, and difference is < $300,
-                function congratulates the user, letting them 
-                know what they could do with the extra money.
-        """
+            start_date (str): optional start date in MM-DD-YYYY. Defaults to None.
+            end_date (str): optional end date in MM-DD-YYYY. Defaults to None.
+        
+        Side Effects: 
+            Prints some general advice statements about user spending. 
+        """
+        # if start date and end date aren't specified, scan all the data
+        if start_date == 0:
+            start_date = self.earliest
+            
+        if end_date == 0:
+            end_date = self.latest
+            
+        # Message to user that this method is running
+        print(" ")
+        print(f"Next we'll examine your income vs spending from {start_date} to {end_date}...")
+        print(" ")        
+        
+        # Wait 2 seconds before next code block
+        time.sleep(2)
+        
+        # create date filter
+        date_filter = (self.transactions["Date"] <= end_date) & (self.transactions["Date"] >= start_date)
+        
+        # apply filter, assign to new dataframe variable
+        apply_dates = self.transactions[date_filter]        
+
+        # Split-Apply-Combine in single statements to create total debits and credits
+        debits = apply_dates[apply_dates["Transaction Type"] == "debit"].groupby("Transaction Type")["Amount"].sum()
+        credits = apply_dates[apply_dates["Transaction Type"] == "credit"].groupby("Transaction Type")["Amount"].sum()
+        
+        income = int(credits)
+        
+        #subtract debits from credits to get net expenses
+        net_total = int(credits) - int(debits)
+                
+        # if user had a negative net income / spent more than they earned
+        if net_total < 0:
+            advice = (f" \t Watch out, you spent ${abs(net_total)} more than you earned. \n"
+                      "\n"
+                      f"\t Check out the rest of the features in our program to figure \n"
+                      f"\t out where your money is going and how much you might be able \n"
+                      f"\t to cut back on some of your spending."
+            )     
+            
+            print(advice)
+            
+        # if user spent exactly how much they earned
+        elif net_total == 0: 
+            advice = (f" \t Our reports show that you spent exactly as much as you earned. \n"
+                      "\n"
+                      f"\t Writing out a detailed budget is one of the best steps you can take \n"
+                      f"\t to help you stay on track and save more money. \n"
+            )     
+            
+            print(advice)
+            
+        # if user had a net positive income / earned more than they spent
+        elif net_total > 0:
+            
+            advice = (f" \t Keep up the great work! You managed to put away ${abs(net_total)}! \n"
+                      "\n"
+                      f"\t If you haven't already, make sure sure you build up an emergency fund \n"
+                      f"\t for any unexpected expenses. \n"
+                      "\n"
+                      f"\t After that's taken care of, you may want to consider opening up an \n"
+                      f"\t investment vehicle like a Roth IRA or brokerage account."
+            )     
+            
+            print(advice)
+            print(" ")
+            
     def spending_category_frequency(self, start_date=0, end_date=0): # Tyler
         """ This method creates a frequency table to display the frequency/count of each
         spending category throughout the user's transaction history
@@ -424,20 +535,17 @@
     
     # Instantiate the class
     
-    print(Bookkeeper(args.mint_csv).suspicious_charges(args.start_date, args.end_date, args.account))
-    
-    """ print(Bookkeeper(args.mint_csv).spending_category_frequency(args.start_date, args.end_date))
-    print(Bookkeeper(args.mint_csv).mint_plot(args.start_date, args.end_date))
-    print(Bookkeeper(args.mint_csv).top_categories(args.amt, args.start_date, args.end_date).to_string(index = False))
+    Bookkeeper(args.mint_csv).suspicious_charges(args.start_date, args.end_date, args.account)
+    Bookkeeper(args.mint_csv).spending_category_frequency(args.start_date, args.end_date)
+    
+    Bookkeeper(args.mint_csv).mint_plot(args.start_date, args.end_date)
+    Bookkeeper(args.mint_csv).top_categories(args.amt, args.start_date, args.end_date).to_string(index = False)
+    
     if args.desc != None:
         try:
-            print(Bookkeeper(args.mint_csv).search_transactions(args.desc, args.start_date, args.end_date).to_string(index = False))
+            Bookkeeper(args.mint_csv).search_transactions(args.desc, args.start_date, args.end_date).to_string(index = False)
         except:
-            print(Bookkeeper(args.mint_csv).search_transactions(args.desc, args.start_date, args.end_date))
-<<<<<<< HEAD
-    print(Bookkeeper(args.mint_csv).day_of_week_summary()) 
-    print(Bookkeeper(args.mint_csv).compare_spendings()) """
-=======
-    print(Bookkeeper(args.mint_csv).day_of_week_summary(args.start_date, args.end_date)) 
-    print(Bookkeeper(args.mint_csv).compare_spendings(args.start_date, args.end_date))
->>>>>>> 66125e9a
+            Bookkeeper(args.mint_csv).search_transactions(args.desc, args.start_date, args.end_date)
+    
+    Bookkeeper(args.mint_csv).day_of_week_summary(args.start_date, args.end_date)
+    Bookkeeper(args.mint_csv).compare_spendings(args.start_date, args.end_date)