"""Tests our bankfile.py code to make sure it operates correctly.
"""
import pytest
import bankfile
import pandas as pd

def test_search_transactions():
    """Does Bookkeeper.search_transactions return results from the dataframe
    based on 
    """
    r = bankfile.Bookkeeper("transactions.csv")
    r2 = r.search_transactions("spotif")
    
<<<<<<< HEAD
def test_suspicious_transactions():
    """ This test checks whether the suspicious transactions test is searching
    all of the user's available accounts.
    """ 
    
    
=======
def test_spending_category_frequency():
    """Does Bookkeeper.spending_category_frequency return results from the dataframe
    based on 
    """
    r = bankfile.Bookkeeper("transactions.csv")
    r2 = r.spending_category_frequency()
>>>>>>> 66125e9a
    <|MERGE_RESOLUTION|>--- conflicted
+++ resolved
@@ -11,19 +11,15 @@
     r = bankfile.Bookkeeper("transactions.csv")
     r2 = r.search_transactions("spotif")
     
-<<<<<<< HEAD
 def test_suspicious_transactions():
     """ This test checks whether the suspicious transactions test is searching
     all of the user's available accounts.
     """ 
     
-    
-=======
 def test_spending_category_frequency():
     """Does Bookkeeper.spending_category_frequency return results from the dataframe
     based on 
     """
     r = bankfile.Bookkeeper("transactions.csv")
     r2 = r.spending_category_frequency()
->>>>>>> 66125e9a
     